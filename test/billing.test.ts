import { expect } from 'chai'
import { constants } from 'ethers'
import * as deployment from '../utils/deploy'
import { getAccounts, Account, toGRT } from '../utils/helpers'

import { Billing } from '../build/types/Billing'
import { Token } from '../build/types/Token'

<<<<<<< HEAD
const { AddressZero } = constants
=======
const ZERO_ADDRESS = '0x0000000000000000000000000000000000000000'
>>>>>>> 806439c8

describe('Billing', () => {
  let me: Account
  let gateway1: Account
  let gateway2: Account
  let user1: Account
  let user2: Account
  let user3: Account
  let governor: Account

  let billing: Billing

  let token: Token

  before(async function () {
    ;[me, gateway1, gateway2, user1, user2, user3, governor] = await getAccounts()
  })

  const tenBillion = toGRT('10000000000')
  const oneHundred = toGRT('100')
  const oneMillion = toGRT('1000000')

  beforeEach(async function () {
    token = await deployment.deployToken([tenBillion], me.signer, true)
    billing = await deployment.deployBilling([gateway1.address, token.address, governor.address], me.signer, true)
    await token.connect(me.signer).transfer(user1.address, oneMillion)
    await token.connect(me.signer).transfer(user2.address, oneMillion)
    await token.connect(user1.signer).approve(billing.address, oneMillion)
    await token.connect(user2.signer).approve(billing.address, oneMillion)
  })

  it('should set `gateway`', async function () {
    expect(await billing.gateway()).eq(gateway1.address)
    const tx = billing.connect(governor.signer).setGateway(gateway2.address)
    await expect(tx).emit(billing, 'GatewayUpdated').withArgs(gateway2.address)
    expect(await billing.gateway()).eq(gateway2.address)
  })

  it('should fail set `gateway` if not governor', async function () {
    const tx = billing.connect(me.signer).setGateway(gateway2.address)
    await expect(tx).revertedWith('Only Governor can call')
  })

  it('should add', async function () {
    const beforeAdd = await billing.userBalances(user1.address)
    const beforeBalance = await token.balanceOf(user1.address)

    const tx = billing.connect(user1.signer).add(oneHundred)
    await expect(tx).emit(billing, 'TokensAdded').withArgs(user1.address, oneHundred)

    const afterAdd = await billing.userBalances(user1.address)
    const afterBalance = await token.balanceOf(user1.address)
    expect(beforeAdd.eq(afterAdd.sub(oneHundred)))
    expect(beforeBalance.eq(afterBalance.sub(oneHundred)))
  })

  it('should add to', async function () {
    const beforeAdd2 = await billing.userBalances(user2.address)
    const beforeBalance1 = await token.balanceOf(user1.address)

    const tx = billing.connect(user1.signer).addTo(user2.address, oneHundred)
    await expect(tx).emit(billing, 'TokensAdded').withArgs(user2.address, oneHundred)

    const afterAdd2 = await billing.userBalances(user2.address)
    const afterBalance1 = await token.balanceOf(user1.address)
    expect(beforeAdd2.eq(afterAdd2.sub(oneHundred)))
    expect(beforeBalance1.eq(afterBalance1.sub(oneHundred)))
  })

  it('should fail add to on address(0)', async function () {
    const tx = billing.connect(user1.signer).addTo(ZERO_ADDRESS, oneHundred)
    await expect(tx).revertedWith('user != 0')
  })

  it('should fail on built in solidity 0.8 safe math', async function () {
    const beforeAdd = await billing.userBalances(user1.address)
    const beforeBalance = await token.balanceOf(user1.address)

    const tx = billing.connect(user1.signer).add(oneHundred)
    await expect(tx).emit(billing, 'TokensAdded').withArgs(user1.address, oneHundred)

    const afterAdd = await billing.userBalances(user1.address)
    const afterBalance = await token.balanceOf(user1.address)
    expect(beforeAdd.eq(afterAdd.sub(oneHundred)))
    expect(beforeBalance.eq(afterBalance.sub(oneHundred)))
  })

  it('should fail on add if no tokens held by user', async function () {
    const tx = billing.connect(user3.signer).add(oneHundred)
    await expect(tx).revertedWith('transfer amount exceeds balance')
  })

  it('should remove', async function () {
    await billing.connect(user1.signer).add(oneHundred)
    const beforeRemove = await billing.userBalances(user1.address)
    const tx = billing.connect(user1.signer).remove(user1.address, oneHundred)
    await expect(tx).emit(billing, 'TokensRemoved').withArgs(user1.address, user1.address, oneHundred)
    const afterRemove = await billing.userBalances(user1.address)
    expect(beforeRemove.eq(afterRemove.sub(oneHundred)))
  })

  it('should fail on removing too much', async function () {
    await billing.connect(user1.signer).add(oneHundred)
    const tx = billing.connect(user1.signer).remove(user1.address, oneMillion)
    await expect(tx).revertedWith('Too much removed')
  })

  it('should pull', async function () {
    const gatewayBalanceBefore = await token.balanceOf(gateway1.address)
    const addBefore = await billing.userBalances(user1.address)

    await billing.connect(user1.signer).add(oneHundred)
    const tx = billing.connect(gateway1.signer).pull(user1.address, oneHundred, gateway1.address)
    await expect(tx).emit(billing, 'TokensPulled').withArgs(user1.address, oneHundred)

    const gatewayBalanceAfter = await token.balanceOf(gateway1.address)
    const addAfter = await billing.userBalances(user1.address)
    expect(gatewayBalanceBefore.eq(gatewayBalanceAfter.add(oneHundred)))
    expect(addBefore.eq(addAfter.sub(oneHundred)))
  })

  it('should pull many', async function () {
    await billing.connect(user1.signer).add(oneHundred)
    await billing.connect(user2.signer).add(oneHundred)
    const addBefore1 = await billing.userBalances(user1.address)
    const addBefore2 = await billing.userBalances(user2.address)
    const gatewayBalanceBefore = await token.balanceOf(gateway1.address)

    await billing
      .connect(gateway1.signer)
      .pullMany([user1.address, user2.address], [oneHundred, oneHundred], gateway1.address)

    const addAfter1 = await billing.userBalances(user1.address)
    const addAfter2 = await billing.userBalances(user2.address)
    const gatewayBalanceAfter = await token.balanceOf(gateway1.address)

    expect(gatewayBalanceBefore.eq(gatewayBalanceAfter.add(oneHundred).add(oneHundred)))
    expect(addBefore1.eq(addAfter1.sub(oneHundred)))
    expect(addBefore2.eq(addAfter2.sub(oneHundred)))
  })

  it('should fail pull on lengths not equal', async function () {
    await billing.connect(user1.signer).add(oneHundred)
    await billing.connect(user2.signer).add(oneHundred)
    const tx = billing.connect(gateway1.signer).pullMany([user1.address], [oneHundred, oneHundred], gateway1.address)
    await expect(tx).revertedWith('Lengths not equal')
  })

  it('should fail on pull when not gateway', async function () {
    await billing.connect(user1.signer).add(oneHundred)
<<<<<<< HEAD
    const tx = billing.connect(me.signer).pull(user1.address, oneHundred, gateway1.address)
    await expect(tx).revertedWith('!gateway')
=======
    const tx = billing.connect(me.signer).pull(user1.address, oneHundred)
    await expect(tx).revertedWith('Caller must be gateway')
  })

  it('should rescue tokens', async function () {
    // deploy token2 and accidentally send to the Billing contract
    const token2 = await deployment.deployToken([tenBillion], me.signer, true)
    await token2.connect(me.signer).transfer(user1.address, oneMillion)
    await token2.connect(user1.signer).transfer(billing.address, oneMillion)

    // the bad transfer of GRT
    await token.connect(user1.signer).transfer(billing.address, oneMillion)

    const tokenBeforeUser = await token.balanceOf(user1.address)
    const token2BeforeUser = await token2.balanceOf(user1.address)
    const tokenBeforeBilling = await token.balanceOf(billing.address)
    const token2BeforeBilling = await token2.balanceOf(billing.address)

    const tx = await billing.connect(gateway1.signer).rescueTokens(user1.address, token.address, oneMillion)
    await expect(tx).emit(billing, 'TokensRescued').withArgs(user1.address, token.address, oneMillion)
    await billing.connect(gateway1.signer).rescueTokens(user1.address, token2.address, oneMillion)

    const tokenAfterUser = await token.balanceOf(user1.address)
    const token2AfterUser = await token2.balanceOf(user1.address)
    const tokenAfterBilling = await token.balanceOf(billing.address)
    const token2AfterBilling = await token2.balanceOf(billing.address)

    expect(tokenBeforeUser.eq(tokenAfterUser.sub(oneMillion)))
    expect(token2BeforeUser.eq(token2AfterUser.sub(oneMillion)))
    expect(tokenBeforeBilling.eq(tokenAfterBilling.sub(oneMillion)))
    expect(token2BeforeBilling.eq(token2AfterBilling.sub(oneMillion)))
  })

  it('should fail rescue tokens when not gateway', async function () {
    // the bad transfer of GRT
    await token.connect(user1.signer).transfer(billing.address, oneMillion)
    const tx = billing.connect(user1.signer).rescueTokens(user1.address, token.address, oneMillion)
    await expect(tx).revertedWith('Caller must be gateway')
>>>>>>> 806439c8
  })

  it('should fail pull on empty destination address', async function () {
    await billing.connect(user1.signer).add(oneHundred)
    const tx = billing.connect(gateway1.signer).pull(user1.address, oneHundred, AddressZero)
    await expect(tx).revertedWith('Cannot transfer to empty address')
  })

  it('should fail pull many on empty destination address', async function () {
    await billing.connect(user1.signer).add(oneHundred)
    await billing.connect(user2.signer).add(oneHundred)
    const tx = billing
      .connect(gateway1.signer)
      .pullMany([user1.address, user2.address], [oneHundred, oneHundred], AddressZero)
    await expect(tx).revertedWith('Cannot transfer to empty address')
  })
})<|MERGE_RESOLUTION|>--- conflicted
+++ resolved
@@ -6,11 +6,7 @@
 import { Billing } from '../build/types/Billing'
 import { Token } from '../build/types/Token'
 
-<<<<<<< HEAD
 const { AddressZero } = constants
-=======
-const ZERO_ADDRESS = '0x0000000000000000000000000000000000000000'
->>>>>>> 806439c8
 
 describe('Billing', () => {
   let me: Account
@@ -81,7 +77,7 @@
   })
 
   it('should fail add to on address(0)', async function () {
-    const tx = billing.connect(user1.signer).addTo(ZERO_ADDRESS, oneHundred)
+    const tx = billing.connect(user1.signer).addTo(AddressZero, oneHundred)
     await expect(tx).revertedWith('user != 0')
   })
 
@@ -161,11 +157,7 @@
 
   it('should fail on pull when not gateway', async function () {
     await billing.connect(user1.signer).add(oneHundred)
-<<<<<<< HEAD
     const tx = billing.connect(me.signer).pull(user1.address, oneHundred, gateway1.address)
-    await expect(tx).revertedWith('!gateway')
-=======
-    const tx = billing.connect(me.signer).pull(user1.address, oneHundred)
     await expect(tx).revertedWith('Caller must be gateway')
   })
 
@@ -203,7 +195,6 @@
     await token.connect(user1.signer).transfer(billing.address, oneMillion)
     const tx = billing.connect(user1.signer).rescueTokens(user1.address, token.address, oneMillion)
     await expect(tx).revertedWith('Caller must be gateway')
->>>>>>> 806439c8
   })
 
   it('should fail pull on empty destination address', async function () {
