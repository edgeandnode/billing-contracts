// SPDX-License-Identifier: MIT

pragma solidity ^0.8.4;

import "@openzeppelin/contracts/token/ERC20/IERC20.sol";
import "@openzeppelin/contracts/utils/math/Math.sol";
import "./IBilling.sol";
import "./Governed.sol";

/**
 * @title Billing Contract
 * @dev The billing contract allows for Graph Tokens to be added by a user. The token can then
 * be pulled by a permissioned user named 'gateway'. It is owned and controlled by the 'governor'.
 */

contract Billing is IBilling, Governed {
    IERC20 private immutable graphToken;
    address public gateway;

    // user address --> user tokens
    mapping(address => uint256) public userBalances;

    /**
     * @dev Constructor function
     * @param _gateway   Gateway address
     * @param _token     Graph Token address
     * @param _governor  Governor address
     */
    constructor(
        address _gateway,
        IERC20 _token,
        address _governor
    ) Governed(_governor) {
        _setGateway(_gateway);
        graphToken = _token;
    }

    /**
     * @dev Check if the caller is the gateway.
     */
    modifier onlyGateway() {
        require(msg.sender == gateway, "Caller must be gateway");
        _;
    }

    /**
     * @dev Set the new gateway address
     * @param _newGateway  New gateway address
     */
    function setGateway(address _newGateway) external override onlyGovernor {
        _setGateway(_newGateway);
    }

    /**
     * @dev Set the new gateway address
     * @param _newGateway  New gateway address
     */
    function _setGateway(address _newGateway) internal {
        require(_newGateway != address(0), "Gateway cannot be 0");
        gateway = _newGateway;
        emit GatewayUpdated(gateway);
    }

    /**
     * @dev Add tokens into the billing contract
     * @param _amount  Amount of tokens to add
     */
    function add(uint256 _amount) external override {
        _add(msg.sender, msg.sender, _amount);
    }

    /**
     * @dev Add tokens into the billing contract for any user
     * @param _to  Address that tokens are being added to
     * @param _amount  Amount of tokens to add
     */
    function addTo(address _to, uint256 _amount) external override {
        _add(msg.sender, _to, _amount);
    }

    /**
     * @dev Add tokens into the billing contract
     * @param _from  Address that is sending tokens
     * @param _user  User that is adding tokens
     * @param _amount  Amount of tokens to add
     */
    function _add(
        address _from,
        address _user,
        uint256 _amount
    ) private {
        require(_amount != 0, "Must add more than 0");
        require(_user != address(0), "user != 0");
        require(graphToken.transferFrom(_from, address(this), _amount), "Add transfer failed");
        userBalances[_user] = userBalances[_user] + _amount;
        emit TokensAdded(_user, _amount);
    }

    /**
     * @dev Remove tokens from the billing contract
     * @param _user  Address that tokens are being removed from
     * @param _amount  Amount of tokens to remove
     */
    function remove(address _user, uint256 _amount) external override {
        require(_amount != 0, "Must remove more than 0");
        require(userBalances[msg.sender] >= _amount, "Too much removed");
        userBalances[msg.sender] = userBalances[msg.sender] - _amount;
        require(graphToken.transfer(_user, _amount), "Remove transfer failed");
        emit TokensRemoved(msg.sender, _user, _amount);
    }

    /**
     * @dev Gateway pulls tokens from the billing contract
     * @param _user  Address that tokens are being pulled from
     * @param _amount  Amount of tokens to pull
     * @param _to Destination to send pulled tokens
     */
    function pull(
        address _user,
        uint256 _amount,
        address _to
    ) external override onlyGateway {
        uint256 maxAmount = _pull(_user, _amount);
        _sendTokens(_to, maxAmount);
    }

    /**
     * @dev Gateway pulls tokens from many users in the billing contract
     * @param _users  Addresses that tokens are being pulled from
     * @param _amounts  Amounts of tokens to pull from each user
     * @param _to Destination to send pulled tokens
     */
    function pullMany(
        address[] calldata _users,
        uint256[] calldata _amounts,
        address _to
    ) external override onlyGateway {
        require(_users.length == _amounts.length, "Lengths not equal");
        uint256 totalPulled;
        for (uint256 i = 0; i < _users.length; i++) {
            uint256 userMax = _pull(_users[i], _amounts[i]);
            totalPulled = totalPulled + userMax;
        }
        _sendTokens(_to, totalPulled);
    }

    /**
     * @dev Gateway pulls tokens from the billing contract. Uses Math.min() so that it won't fail
     * in the event that a user removes in front of the gateway pulling
     * @param _user  Address that tokens are being pulled from
     * @param _amount  Amount of tokens to pull
     */
    function _pull(address _user, uint256 _amount) internal returns (uint256) {
        uint256 maxAmount = Math.min(_amount, userBalances[_user]);
        if (maxAmount > 0) {
            userBalances[_user] = userBalances[_user] - _amount;
            emit TokensPulled(_user, _amount);
        }
        return maxAmount;
    }

    /**
<<<<<<< HEAD
     * @dev Send tokens to a destination account
     * @param _to Address where to send tokens
     * @param _amount Amount of tokens to send
     */
    function _sendTokens(address _to, uint256 _amount) internal {
        if (_amount > 0) {
            require(_to != address(0), "Cannot transfer to empty address");
            require(graphToken.transfer(_to, _amount), "Token transfer failed");
        }
=======
     * @dev Allows the Gateway to rescue any ERC20 tokens sent to this contract by accident
     * @param _to  Destination address to send the tokens
     * @param _token  Token address of the token that was accidentally sent to the contract
     * @param _amount  Amount of tokens to pull
     */
    function rescueTokens(
        address _to,
        address _token,
        uint256 _amount
    ) external onlyGateway {
        require(_to != address(0), "Cannot send to address(0)");
        require(_amount != 0, "Cannot rescue 0 tokens");
        IERC20 token = IERC20(_token);
        require(token.transfer(_to, _amount), "Rescue tokens failed");
        emit TokensRescued(_to, _token, _amount);
>>>>>>> 806439c8
    }
}<|MERGE_RESOLUTION|>--- conflicted
+++ resolved
@@ -159,18 +159,6 @@
         return maxAmount;
     }
 
-    /**
-<<<<<<< HEAD
-     * @dev Send tokens to a destination account
-     * @param _to Address where to send tokens
-     * @param _amount Amount of tokens to send
-     */
-    function _sendTokens(address _to, uint256 _amount) internal {
-        if (_amount > 0) {
-            require(_to != address(0), "Cannot transfer to empty address");
-            require(graphToken.transfer(_to, _amount), "Token transfer failed");
-        }
-=======
      * @dev Allows the Gateway to rescue any ERC20 tokens sent to this contract by accident
      * @param _to  Destination address to send the tokens
      * @param _token  Token address of the token that was accidentally sent to the contract
@@ -186,6 +174,17 @@
         IERC20 token = IERC20(_token);
         require(token.transfer(_to, _amount), "Rescue tokens failed");
         emit TokensRescued(_to, _token, _amount);
->>>>>>> 806439c8
+    }
+
+    /**
+     * @dev Send tokens to a destination account
+     * @param _to Address where to send tokens
+     * @param _amount Amount of tokens to send
+     */
+    function _sendTokens(address _to, uint256 _amount) internal {
+        if (_amount > 0) {
+            require(_to != address(0), "Cannot transfer to empty address");
+            require(graphToken.transfer(_to, _amount), "Token transfer failed");
+        }
     }
 }