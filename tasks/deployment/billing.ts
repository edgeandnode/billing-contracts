--- conflicted
+++ resolved
@@ -3,10 +3,6 @@
 import { HardhatRuntimeEnvironment } from 'hardhat/types'
 
 import { deployBilling } from '../../utils/deploy'
-<<<<<<< HEAD
-
-=======
->>>>>>> f89982bb
 import { logger } from '../../utils/logging'
 
 import addresses from '../../addresses.json'
